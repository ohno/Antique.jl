--- conflicted
+++ resolved
@@ -7,7 +7,6 @@
 using Pkg
 Pkg.activate(dir)
 using Antique
-<<<<<<< HEAD
 
 # Packages
 try
@@ -19,10 +18,6 @@
   using Plots
   using Documenter
 end
-=======
-import Pkg; Pkg.add("Documenter")
-using Documenter
->>>>>>> a19759ac
 
 DocMeta.setdocmeta!(Antique, :DocTestSetup, :(using Antique); recursive=true)
 
