--- conflicted
+++ resolved
@@ -8,7 +8,6 @@
   x₀ = 1.0
 end
 
-<<<<<<< HEAD
 function inputchk(model::PoschlTeller,λ,n,n_max)
   if (λ ≈ round(λ)) == false
     @show(λ,round(λ),λ ≈ round(λ))
@@ -27,9 +26,6 @@
 end
 
 
-=======
-# potential
->>>>>>> 842a637e
 function V(model::PoschlTeller, x)
   λ = model.λ
   return -λ*(λ+1)/2/cosh(x)^2
@@ -125,17 +121,10 @@
   
 ```math
 \begin{aligned}
-<<<<<<< HEAD
- P_n^m(x)
- &= \left( 1-x^2 \right)^{m/2} \frac{\mathrm{d}^m}{\mathrm{d}x^m} P_n(x) \\
- &=  \left( 1-x^2 \right)^{m/2} \frac{\mathrm{d}^m}{\mathrm{d}x^m} \frac{1}{2^n n!} \frac{\mathrm{d}^n}{\mathrm{d}x ^n} \left[ \left( x^2-1 \right)^n \right] \\
- &= \frac{1}{2^n} (1-x^2)^{m/2} \sum_{j=0}^{\left\lfloor\frac{n-m}{2}\right\rfloor} (-1)^j \frac{(2n-2j)!}{j! (n-j)! (n-2j-m)!} x^{(n-2j-m)}.
-=======
 P_n^m(x)
 &= \left( 1-x^2 \right)^{m/2} \frac{\mathrm{d}^m}{\mathrm{d}x^m} P_n(x) \\
 &=  \left( 1-x^2 \right)^{m/2} \frac{\mathrm{d}^m}{\mathrm{d}x^m} \frac{1}{2^n n!} \frac{\mathrm{d}^n}{\mathrm{d}x ^n} \left[ \left( x^2-1 \right)^n \right] \\
 &= \frac{1}{2^n} (1-x^2)^{m/2} \sum_{j=0}^{\left\lfloor\frac{n-m}{2}\right\rfloor} (-1)^j \frac{(2n-2j)!}{j! (n-j)! (n-2j-m)!} x^{(n-2j-m)}.
->>>>>>> 842a637e
 \end{aligned}
 ```
   
